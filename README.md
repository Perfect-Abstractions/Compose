--- conflicted
+++ resolved
@@ -45,7 +45,6 @@
 # Run tests
 forge test
 
-<<<<<<< HEAD
 4. ### No public or private or internal variables
 
    No contract or library may have storage variables declared private or public or internal. For example: `uint256 public counter;`. These visibility labels are not needed because the library uses ERC-8042 Diamond storage s1hroughout. This restriction does not apply to constants or immutable variables, which may be declared `internal`.
@@ -185,9 +184,6 @@
 
 ```shell
 $ forge build
-=======
-# For test documentation, see test/README.md
->>>>>>> 971eac1e
 ```
 ## Documentation
 
